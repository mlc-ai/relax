/*
 * Licensed to the Apache Software Foundation (ASF) under one
 * or more contributor license agreements.  See the NOTICE file
 * distributed with this work for additional information
 * regarding copyright ownership.  The ASF licenses this file
 * to you under the Apache License, Version 2.0 (the
 * "License"); you may not use this file except in compliance
 * with the License.  You may obtain a copy of the License at
 *
 *   http://www.apache.org/licenses/LICENSE-2.0
 *
 * Unless required by applicable law or agreed to in writing,
 * software distributed under the License is distributed on an
 * "AS IS" BASIS, WITHOUT WARRANTIES OR CONDITIONS OF ANY
 * KIND, either express or implied.  See the License for the
 * specific language governing permissions and limitations
 * under the License.
 */
/*!
 * \file src/runtime/relax_vm/lm_support.cc
 * \brief Runtime to support language model related task
 *
 * Including inplace attention kv cache for runtime and simple sampler.
 *
 * This file provides a simple implementation of inplace attention
 * kv cache for relax runtime. The main goal here is to help us enable
 * auto-regressive decoding quickly in relax.
 *
 * This is not the only way to support attention kv-cache.
 * Our support of attention kv-cache can subject to future
 * changes as we build more LM verticals.
 *
 * We will keep the impact minimum by puting it as a private
 * runtime builtin provide as in this file.
 *
 * We can evolve this implementation as we build more LM verticals.
 */
#include <tvm/runtime/container/shape_tuple.h>
#include <tvm/runtime/device_api.h>
#include <tvm/runtime/logging.h>
#include <tvm/runtime/memory.h>
#include <tvm/runtime/ndarray.h>
#include <tvm/runtime/relax_vm/vm.h>

#include <cmath>

namespace tvm {
namespace runtime {
namespace relax_vm {

//-------------------------------------------
// We keep the implementation private as
// they may subject to future changes.
//
// Users can interact with it through the
// runtime API function calls
//-------------------------------------------
/*!
 * \brief An object representing an attention kv cache.
 */
class AttentionKVCacheObj : public Object {
 public:
  /*!
   * \brief Underlying support data.
   */
  NDArray data;

  /*!
   * \brief number of slots already filled.
   */
  int64_t fill_count{0};

  /*!
   * \brief View all current cached values as one array.
   * \param shape The cached values.
   */
  NDArray View(const ShapeTuple& shape) {
    CHECK_EQ(shape[0], fill_count) << "Requested shape do not match the filled count";
    for (int i = 1; i < this->data->ndim; ++i) {
      CHECK_EQ(shape[i], data->shape[i]) << "Dimension " << i << " mismatch";
    }
    return data.CreateView(shape, data->dtype);
  }

  /** Clear the cache */
  void Clear() { this->fill_count = 0; }

  /** pop n entries */
  void PopN(size_t n) {
    ICHECK_LE(n, fill_count);
    this->fill_count -= n;
  }

  void Update(NDArray value) {
    CHECK(data.DataType() == value.DataType()) << "dtype mismatch";
    CHECK_EQ(value->shape[0], fill_count) << "Requested shape do not match the filled count";
    ICHECK(data.IsContiguous());
    ICHECK(value.IsContiguous());

    DLTensor copy_dst = *(data.operator->());
    copy_dst.byte_offset = 0;
    copy_dst.shape = value->shape;
    NDArray::CopyFromTo(value.operator->(), &copy_dst);
    this->fill_count = value->shape[0];
  }

  /*!
   * \brief Append value to the cache.
   * \param value The value to be appended.
   */
  void Append(NDArray value) {
    CHECK(data.DataType() == value.DataType()) << "dtype mismatch";
    // reallocate cache
    int64_t reserved_slots = data->shape[0];
    while (fill_count + value->shape[0] > reserved_slots) {
      reserved_slots *= 2;
    }
    if (reserved_slots != data->shape[0]) {
      std::vector<int64_t> new_shape(data->shape, data->shape + data->ndim);
      new_shape[0] = reserved_slots;
      NDArray new_data = NDArray::Empty(new_shape, data->dtype, data->device);
      new_data.CreateView(data.Shape(), data->dtype).CopyFrom(data);
      this->data = new_data;
    }
    // copy into the fill count position.
    ICHECK_LE(fill_count + value->shape[0], data->shape[0]);
    ICHECK(data.IsContiguous());

    int64_t num_filled_elements = fill_count;
    for (int i = 1; i < data->ndim; ++i) {
      CHECK_EQ(value->shape[i], data->shape[i]) << "Dimension " << i << " mismatch";
      num_filled_elements *= data->shape[i];
    }
    // create a view of copy dest to copy the value into it.
    DLTensor copy_dst = *(data.operator->());
    copy_dst.byte_offset = num_filled_elements * ((data->dtype.bits * data->dtype.lanes + 7) / 8);
    copy_dst.shape = value->shape;
    NDArray::CopyFromTo(value.operator->(), &copy_dst);
    this->fill_count += value->shape[0];
  }

  static constexpr const uint32_t _type_index = TypeIndex::kDynamic;
  static constexpr const char* _type_key = "relax.vm.AttentionKVCache";
  TVM_DECLARE_FINAL_OBJECT_INFO(AttentionKVCacheObj, Object);
};

/*! \brief reference to closure. */
class AttentionKVCache : public ObjectRef {
 public:
  /*!
   * \brief Create the attention kv cache.
   * \param init_data The initial reserved.
   */
  static AttentionKVCache Create(NDArray init_data, ShapeTuple reserve_shape, int init_fill_count) {
    auto n = make_object<AttentionKVCacheObj>();
    n->data = NDArray::Empty(reserve_shape, init_data->dtype, init_data->device);
    n->fill_count = 0;
    n->Append(init_data);
    if (init_fill_count >= 0) {
      n->fill_count = init_fill_count;
    }
    return AttentionKVCache(n);
  }

  TVM_DEFINE_MUTABLE_OBJECT_REF_METHODS(AttentionKVCache, ObjectRef, AttentionKVCacheObj);
};

TVM_REGISTER_OBJECT_TYPE(AttentionKVCacheObj);

//-------------------------------------------------
//  Register runtime functions
//-------------------------------------------------
TVM_REGISTER_GLOBAL("vm.builtin.attention_kv_cache_create")
    .set_body_typed(AttentionKVCache::Create);

AttentionKVCache AttentionKVCacheUpdate(AttentionKVCache cache, NDArray value) {
  cache->Update(value);
  return cache;
}

TVM_REGISTER_GLOBAL("vm.builtin.attention_kv_cache_update").set_body_typed(AttentionKVCacheUpdate);

AttentionKVCache AttentionKVCacheAppend(AttentionKVCache cache, NDArray value) {
  cache->Append(value);
  return cache;
}

TVM_REGISTER_GLOBAL("vm.builtin.attention_kv_cache_append").set_body_typed(AttentionKVCacheAppend);

NDArray AttentionKVCacheView(AttentionKVCache cache, ShapeTuple shape) {
  return cache->View(shape);
}

TVM_REGISTER_GLOBAL("vm.builtin.attention_kv_cache_view")
    .set_body([](TVMArgs args, TVMRetValue* rv) {
      CHECK(args.size() == 1 || args.size() == 2)
          << "ValueError: `vm.builtin.attention_kv_cache_view` expects 1 or 2 arguments, but got "
          << args.size() << ".";
      AttentionKVCache cache = args[0];
      if (args.size() == 2) {
        ShapeTuple shape = args[1];
        *rv = cache->View(shape);
      } else {
        std::vector<ShapeTuple::index_type> shape;
        shape.push_back(cache->fill_count);
        for (int i = 1; i < cache->data->ndim; ++i) {
          shape.push_back(cache->data->shape[i]);
        }
        *rv = cache->View(ShapeTuple(shape));
      }
    });

void AttentionKVCacheArrayPopN(Array<AttentionKVCache> caches, int64_t n) {
  for (AttentionKVCache cache : caches) {
    cache->PopN(static_cast<size_t>(n));
  }
}

TVM_REGISTER_GLOBAL("vm.builtin.attention_kv_cache_array_popn")
    .set_body_typed(AttentionKVCacheArrayPopN);

void AttentionKVCacheArrayClear(Array<AttentionKVCache> caches) {
  for (AttentionKVCache cache : caches) {
    cache->Clear();
  }
}

TVM_REGISTER_GLOBAL("vm.builtin.attention_kv_cache_array_clear")
    .set_body_typed(AttentionKVCacheArrayClear);

// NOTE this is a built-in highly related to LM so we put it here.
int SampleTopPFromLogits(NDArray logits, double temperature, double top_p, double uniform_sample) {
  ICHECK(logits.IsContiguous());
  ICHECK(logits.DataType() == DataType::Float(32));

  if (logits->device.device_type != kDLCPU) {
    logits = logits.CopyTo(DLDevice{kDLCPU, 0});
  }

  ICHECK(logits->device.device_type == kDLCPU);

  for (int i = 0; i < logits->ndim - 1; ++i) {
    ICHECK_EQ(logits->shape[i], 1) << "The leading dimensions of logits must be 1";
  }

  std::vector<std::pair<float, int>> data;
  data.resize(logits->shape[logits->ndim - 1]);
  const float* plogits = static_cast<float*>(logits->data);
  for (size_t i = 0; i < data.size(); ++i) {
    data[i] = std::make_pair(plogits[i], static_cast<int>(i));
  }

  auto fcmp = [](const std::pair<float, int>& lhs, const std::pair<float, int>& rhs) {
    return lhs.first > rhs.first;
  };
  // sort by logits from largest to smallest
  std::sort(data.begin(), data.end(), fcmp);

  // argmax
  if (temperature < 1e-6f) {
    return data[0].second;
  }

  // compute expf scaled by temp
  float sum = 0.0f, logit_scale = 1.0f / temperature;
  float max_value = data[0].first;
  for (auto it = data.begin(); it != data.end(); ++it) {
    it->first = expf((it->first - max_value) * logit_scale);
    sum += it->first;
  }

  // do a cumsum in order of data
  float cum_sum_prob = 0.0f;
  float top_p_sum = 0.0f;
  for (auto it = data.begin(); it != data.end(); ++it) {
    float prob = it->first / sum;
    if (cum_sum_prob < top_p) {
      top_p_sum += prob;
    }
    cum_sum_prob += prob;
    it->first = cum_sum_prob;
  }
  // pick a number based on random in (0, 1)
  for (auto it = data.begin(); it != data.end(); ++it) {
    if (uniform_sample < it->first / top_p_sum) {
      return it->second;
    }
  }
  ICHECK_LE(uniform_sample, data[0].first);
  return data[0].second;
}

TVM_REGISTER_GLOBAL("vm.builtin.sample_top_p_from_logits").set_body_typed(SampleTopPFromLogits);

int SampleTopPFromProb(NDArray prob, double top_p, double uniform_sample) {
  ICHECK(prob.IsContiguous());
  ICHECK(prob.DataType() == DataType::Float(32));

  if (prob->device.device_type != kDLCPU) {
    prob = prob.CopyTo(DLDevice{kDLCPU, 0});
  }

  ICHECK(prob->device.device_type == kDLCPU);

  for (int i = 0; i < prob->ndim - 1; ++i) {
    ICHECK_EQ(prob->shape[i], 1) << "The leading dimensions of logits must be 1";
  }

  // Key observation: when we are doing top_p sampling
  // usually we only need to preserve some of the elements with
  // high probablities before we do sort
  std::vector<std::pair<float, int>> data;
  int64_t ndata = prob->shape[prob->ndim - 1];
  const float* p_prob = static_cast<float*>(prob->data);

  auto sample_top_p_with_filter = [&](float cuttoff) -> int64_t {
    data.clear();
    // filter the data with cuttoff
<<<<<<< HEAD
    for (int i = 0; i < ndata; ++i) {
=======
    for (int64_t i = 0; i < ndata; ++i) {
>>>>>>> 6dd5c536
      if (p_prob[i] >= cuttoff) {
        data.emplace_back(std::make_pair(p_prob[i], static_cast<int>(i)));
      }
    }
    if (data.size() == 0) return -1;
    auto fcmp = [](const std::pair<float, int>& lhs, const std::pair<float, int>& rhs) {
      return lhs.first > rhs.first;
    };
    std::sort(data.begin(), data.end(), fcmp);

    // short cut, if we know that
    // uniform sample < p[0] / top_p
    // we know that unform_sample < p[0] / top_p_sum
    // because top_p_sum gaurantees to be smaller than top_p
    // so we can simply return the argmax sample
    // without computing anything
    if (uniform_sample < data[0].first / top_p) return data[0].second;

    // compute top_p_sum
    float cum_sum_prob = 0.0f;
    float top_p_sum = 0.0f;
    for (auto it = data.begin(); it != data.end(); ++it) {
      float prob = it->first;
      if (cum_sum_prob < top_p) {
        top_p_sum += prob;
      } else {
        // we get to the right cutoff pt
        break;
      }
      cum_sum_prob += prob;
      it->first = cum_sum_prob;
    }
    // we find that the current total sum by the given cutoff
    // is not sufficient to cover everything
    // this means we might need to retry a smaller cutoff pt.
    if (cum_sum_prob < top_p && cuttoff != 0.0f) return -1;

    for (auto it = data.begin(); it != data.end(); ++it) {
      if (uniform_sample < it->first / top_p_sum) {
        return it->second;
      }
    }
    return data[data.size() - 1].second;
  };

  if (top_p < 1) {
    // sample through cutoff by a number
    // by pigeonhole principle we will get at most 1024 elements
    // usually it is much less by applying this filtering(order of 10 - 20)
    data.reserve(128);
    int64_t sampled_index = sample_top_p_with_filter(top_p / 1024);
    if (sampled_index >= 0) return sampled_index;
  }
  // fallback via full prob, rare case
  data.reserve(ndata);
  int64_t sampled_index = sample_top_p_with_filter(0.0f);
  ICHECK_GE(sampled_index, 0);
  return sampled_index;
}

TVM_REGISTER_GLOBAL("vm.builtin.sample_top_p_from_prob").set_body_typed(SampleTopPFromProb);

// This is an inplace operation.
void ApplyRepetitionPenalty(NDArray logits, NDArray token_ids, double penalty) {
  ICHECK(logits.IsContiguous());
  ICHECK(token_ids.IsContiguous());
  ICHECK(logits.DataType() == DataType::Float(32)) << "Logits data type is not float32!";
  ICHECK(token_ids.DataType() == DataType::Int(32)) << "token ids must be int32!";
  ICHECK(logits->device.device_type == kDLCPU) << "logits device must be CPU!";
  ICHECK(token_ids->device.device_type == kDLCPU) << "token_ids device must be CPU!";
  float* logits_raw_data = static_cast<float*>(logits->data);
  int* token_ids_data = static_cast<int*>(token_ids->data);
  size_t num_token_ids = token_ids->shape[token_ids->ndim - 1];
  for (size_t i = 0; i < num_token_ids; ++i) {
    int token_id = token_ids_data[i];
    if (logits_raw_data[token_id] <= 0) {
      logits_raw_data[token_id] *= penalty;
    } else {  // logits > 0
      logits_raw_data[token_id] /= penalty;
    }
  }
}

TVM_REGISTER_GLOBAL("vm.builtin.apply_repetition_penalty").set_body_typed(ApplyRepetitionPenalty);

// This is an inplace operation.
void ApplySoftmaxWithTemperature(NDArray logits, double temperature) {
  ICHECK(logits.IsContiguous());
  ICHECK(logits.DataType() == DataType::Float(32)) << "Logits data type is not float32!";
  ICHECK(logits->device.device_type == kDLCPU) << "logits device must be CPU!";
  int vocab_size = logits->shape[logits->ndim - 1];
  float* logits_raw_data = static_cast<float*>(logits->data);
  float inv_temp = 1.0f / temperature;
  float m = std::numeric_limits<float>::min();
  double d = 0.0f;
  for (int i = 0; i < vocab_size; ++i) {
    float x = logits_raw_data[i] * inv_temp;
    float m_prev = m;
    m = std::max(m, x);
    d = d * std::exp(m_prev - m) + std::exp(x - m);
  }
  for (int i = 0; i < vocab_size; ++i) {
    float x = logits_raw_data[i] * inv_temp;
    logits_raw_data[i] = std::exp(x - m) / d;
  }
}

TVM_REGISTER_GLOBAL("vm.builtin.apply_softmax_with_temperature")
    .set_body_typed(ApplySoftmaxWithTemperature);

}  // namespace relax_vm
}  // namespace runtime
}  // namespace tvm<|MERGE_RESOLUTION|>--- conflicted
+++ resolved
@@ -316,11 +316,7 @@
   auto sample_top_p_with_filter = [&](float cuttoff) -> int64_t {
     data.clear();
     // filter the data with cuttoff
-<<<<<<< HEAD
-    for (int i = 0; i < ndata; ++i) {
-=======
     for (int64_t i = 0; i < ndata; ++i) {
->>>>>>> 6dd5c536
       if (p_prob[i] >= cuttoff) {
         data.emplace_back(std::make_pair(p_prob[i], static_cast<int>(i)));
       }
