# Licensed to the Apache Software Foundation (ASF) under one
# or more contributor license agreements.  See the NOTICE file
# distributed with this work for additional information
# regarding copyright ownership.  The ASF licenses this file
# to you under the Apache License, Version 2.0 (the
# "License"); you may not use this file except in compliance
# with the License.  You may obtain a copy of the License at
#
#   http://www.apache.org/licenses/LICENSE-2.0
#
# Unless required by applicable law or agreed to in writing,
# software distributed under the License is distributed on an
# "AS IS" BASIS, WITHOUT WARRANTIES OR CONDITIONS OF ANY
# KIND, either express or implied.  See the License for the
# specific language governing permissions and limitations
# under the License.
# Prepare test library for standalone wasm runtime test.

import tvm
from tvm import te
from tvm.contrib import tvmjs
from tvm.relay.backend import Runtime
from tvm import relax
from tvm.script import relax as R
import os


def prepare_relax_lib(base_path):
    pipeline = relax.get_pipeline()

    @tvm.script.ir_module
    class Mod:
        @R.function
        def main(x: R.Tensor(["n"], "float32"), y: R.Tensor(["n"], "float32")):
            lv0 = R.add(x, y)
            return lv0

    target = tvm.target.Target("llvm -mtriple=wasm32-unknown-unknown-wasm")

    mod = pipeline(Mod)
    ex = relax.build(mod, target)
    wasm_path = os.path.join(base_path, "test_relax.wasm")
    ex.export_library(wasm_path, tvmjs.create_tvmjs_wasm)


def prepare_tir_lib(base_path):
    runtime = Runtime("cpp", {"system-lib": True})
    target = "llvm -mtriple=wasm32-unknown-unknown-wasm"
    if not tvm.runtime.enabled(target):
        raise RuntimeError("Target %s is not enbaled" % target)
    n = te.var("n")
    A = te.placeholder((n,), name="A")
    B = te.compute(A.shape, lambda *i: A(*i) + 1.0, name="B")
    s = te.create_schedule(B.op)
    fadd = tvm.build(s, [A, B], target, runtime=runtime, name="add_one")

    wasm_path = os.path.join(base_path, "test_addone.wasm")
<<<<<<< HEAD
    fadd.export_library(wasm_path, tvmjs.create_tvmjs_wasm)
=======
    fadd.export_library(wasm_path, fcompile=emcc.create_tvmjs_wasm)
>>>>>>> 1e6e2b35


if __name__ == "__main__":
    curr_path = os.path.dirname(os.path.abspath(os.path.expanduser(__file__)))
    base_path = os.path.join(curr_path, "../../dist/wasm")
    prepare_tir_lib(base_path)
    prepare_relax_lib(base_path)<|MERGE_RESOLUTION|>--- conflicted
+++ resolved
@@ -55,11 +55,7 @@
     fadd = tvm.build(s, [A, B], target, runtime=runtime, name="add_one")
 
     wasm_path = os.path.join(base_path, "test_addone.wasm")
-<<<<<<< HEAD
-    fadd.export_library(wasm_path, tvmjs.create_tvmjs_wasm)
-=======
-    fadd.export_library(wasm_path, fcompile=emcc.create_tvmjs_wasm)
->>>>>>> 1e6e2b35
+    fadd.export_library(wasm_path, fcompile=tvmjs.create_tvmjs_wasm)
 
 
 if __name__ == "__main__":
